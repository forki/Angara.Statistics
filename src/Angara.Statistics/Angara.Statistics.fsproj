--- conflicted
+++ resolved
@@ -59,7 +59,6 @@
   </Target>
   -->
   <Import Project="..\..\.paket\paket.targets" />
-<<<<<<< HEAD
   <ItemGroup>
     <Compile Include="Statistics.fs" />
     <Compile Include="Filzbach.fs" />
@@ -86,9 +85,8 @@
     <Reference Include="System.Core" />
     <Reference Include="System.Numerics" />
   </ItemGroup>
-=======
   <Choose>
-    <When Condition="$(TargetFrameworkIdentifier) == '.NETFramework' And ($(TargetFrameworkVersion) == 'v4.5.2' Or $(TargetFrameworkVersion) == 'v4.5.3' Or $(TargetFrameworkVersion) == 'v4.6' Or $(TargetFrameworkVersion) == 'v4.6.1')">
+    <When Condition="$(TargetFrameworkIdentifier) == '.NETFramework' And ($(TargetFrameworkVersion) == 'v4.5.2' Or $(TargetFrameworkVersion) == 'v4.5.3' Or $(TargetFrameworkVersion) == 'v4.6' Or $(TargetFrameworkVersion) == 'v4.6.1' Or $(TargetFrameworkVersion) == 'v4.6.2')">
       <ItemGroup>
         <Reference Include="Angara.Serialization">
           <HintPath>..\..\packages\Angara.Serialization\lib\net452\Angara.Serialization.dll</HintPath>
@@ -98,5 +96,4 @@
       </ItemGroup>
     </When>
   </Choose>
->>>>>>> 4fea4253
 </Project>